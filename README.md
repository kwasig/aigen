<div align="center">

# Suna - Open Source Generalist AI Agent

(that acts on your behalf)

![Suna Screenshot](frontend/public/banner.png)

Suna is a fully open source AI assistant that helps you accomplish real-world tasks with ease. Through natural conversation, Suna becomes your digital companion for research, data analysis, and everyday challenges—combining powerful capabilities with an intuitive interface that understands what you need and delivers results.

Suna's powerful toolkit includes seamless browser automation to navigate the web and extract data, file management for document creation and editing, web crawling and extended search capabilities, command-line execution for system tasks, website deployment, and integration with various APIs and services. These capabilities work together harmoniously, allowing Suna to solve your complex problems and automate workflows through simple conversations!

[![License](https://img.shields.io/badge/License-Apache--2.0-blue)](./license)
[![Discord Follow](https://dcbadge.limes.pink/api/server/Py6pCBUUPw?style=flat)](https://discord.gg/Py6pCBUUPw)
[![Twitter Follow](https://img.shields.io/twitter/follow/kortixai)](https://x.com/kortixai)
[![GitHub Repo stars](https://img.shields.io/github/stars/kortix-ai/suna)](https://github.com/kortix-ai/suna)
[![Issues](https://img.shields.io/github/issues/kortix-ai/suna)](https://github.com/kortix-ai/suna/labels/bug)

</div>

## Table of Contents

- [Suna Architecture](#project-architecture)
  - [Backend API](#backend-api)
  - [Frontend](#frontend)
  - [Agent Docker](#agent-docker)
  - [Supabase Database](#supabase-database)
- [Use Cases](#use-cases)
- [Self-Hosting](#self-hosting)
- [Acknowledgements](#acknowledgements)
- [License](#license)

## Project Architecture

![Architecture Diagram](docs/images/diagram.png)

Suna consists of four main components:

### Backend API

<<<<<<< HEAD
Python/FastAPI service that handles REST endpoints, thread management, and LLM integration with Anthropic and others via LiteLLM. It also exposes a `/metrics` endpoint for Prometheus scraping.
=======
Python/FastAPI service that handles REST endpoints, thread management, and LLM integration with Anthropic, and others via LiteLLM.
Prometheus metrics are exposed at `/metrics` for observability.
>>>>>>> ceca7495

### Frontend

Next.js/React application providing a responsive UI with chat interface, dashboard, etc.

### Agent Docker

Isolated execution environment for every agent - with browser automation, code interpreter, file system access, tool integration, and security features. Browser automation can introduce overhead, so it can be disabled by setting `ENABLE_BROWSER_TOOL=false` in the backend environment.

### Supabase Database

Handles data persistence with authentication, user management, conversation history, file storage, agent state, analytics, and real-time subscriptions.

## Use Cases

1. **Competitor Analysis** ([Watch](https://www.suna.so/share/5ee791ac-e19c-4986-a61c-6d0659d0e5bc)) - _"Analyze the market for my next company in the healthcare industry, located in the UK. Give me the major players, their market size, strengths, and weaknesses, and add their website URLs. Once done, generate a PDF report."_

2. **VC List** ([Watch](https://www.suna.so/share/804d20a3-cf1c-4adb-83bb-0e77cc6adeac)) - _"Give me the list of the most important VC Funds in the United States based on Assets Under Management. Give me website URLs, and if possible an email to reach them out."_

3. **Looking for Candidates** ([Watch](https://www.suna.so/share/3ae581b0-2db8-4c63-b324-3b8d29762e74)) - _"Go on LinkedIn, and find me 10 profiles available - they are not working right now - for a junior software engineer position, who are located in Munich, Germany. They should have at least one bachelor's degree in Computer Science or anything related to it, and 1-year of experience in any field/role."_

4. **Planning Company Trip** ([Watch](https://www.suna.so/share/725e64a0-f1e2-4bb6-8a1f-703c2833fd72)) - _"Generate me a route plan for my company. We should go to California. We'll be in 8 people. Compose the trip from the departure (Paris, France) to the activities we can do considering that the trip will be 7 days long - departure on the 21st of Apr 2025. Check the weather forecast and temperature for the upcoming days, and based on that, you can plan our activities (outdoor vs indoor)."_

5. **Working on Excel** ([Watch](https://www.suna.so/share/128f23a4-51cd-42a6-97a0-0b458b32010e)) - _"My company asked me to set up an Excel spreadsheet with all the information about Italian lottery games (Lotto, 10eLotto, and Million Day). Based on that, generate and send me a spreadsheet with all the basic information (public ones)."_

6. **Automate Event Speaker Prospecting** ([Watch](https://www.suna.so/share/7a7592ea-ed44-4c69-bcb5-5f9bb88c188c)) - _"Find 20 AI ethics speakers from Europe who've spoken at conferences in the past year. Scrapes conference sites, cross-references LinkedIn and YouTube, and outputs contact info + talk summaries."_

7. **Summarize and Cross-Reference Scientific Papers** ([Watch](https://www.suna.so/share/c2081b3c-786e-4e7c-9bf4-46e9b23bb662)) - _"Research and compare scientific papers talking about Alcohol effects on our bodies during the last 5 years. Generate a report about the most important scientific papers talking about the topic I wrote before."_

8. **Research + First Contact Draft** ([Watch](https://www.suna.so/share/6b6296a6-8683-49e5-9ad0-a32952d12c44)) - _"Research my potential customers (B2B) on LinkedIn. They should be in the clean tech industry. Find their websites and their email addresses. After that, based on the company profile, generate a personalized first contact email where I present my company which is offering consulting services to cleantech companies to maximize their profits and reduce their costs."_

9. **SEO Analysis** ([Watch](https://www.suna.so/share/43491cb0-cd6c-45f0-880c-66ddc8c4b842)) - _"Based on my website suna.so, generate an SEO report analysis, find top-ranking pages by keyword clusters, and identify topics I'm missing."_

10. **Generate a Personal Trip** ([Watch](https://www.suna.so/share/37b31907-8349-4f63-b0e5-27ca597ed02a)) - _"Generate a personal trip to London, with departure from Bangkok on the 1st of May. The trip will last 10 days. Find an accommodation in the center of London, with a rating on Google reviews of at least 4.5. Find me interesting outdoor activities to do during the journey. Generate a detailed itinerary plan."_

11. **Recently Funded Startups** ([Watch](https://www.suna.so/share/8b2a897e-985a-4d5e-867b-15239274f764)) - _"Go on Crunchbase, Dealroom, and TechCrunch, filter by Series A funding rounds in the SaaS Finance Space, and build a report with company data, founders, and contact info for outbound sales."_

12. **Scrape Forum Discussions** ([Watch](https://www.suna.so/share/7d7a5d93-a20d-48b0-82cc-e9a876e9fd04)) - _"I need to find the best beauty centers in Rome, but I want to find them by using open forums that speak about this topic. Go on Google, and scrape the forums by looking for beauty center discussions located in Rome. Then generate a list of 5 beauty centers with the best comments about them."_

## Self-Hosting

Suna can be self-hosted on your own infrastructure using our setup wizard. For a comprehensive guide to self-hosting Suna, please refer to our [Self-Hosting Guide](./docs/SELF-HOSTING.md).

The setup process includes:

- Setting up a Supabase project for database and authentication
- Configuring Redis for caching and session management
- Setting up Daytona for secure agent execution
- Integrating with LLM providers (Anthropic, OpenAI, Groq, etc.)
- Configuring web search and scraping capabilities

### Quick Start

1. **Clone the repository**:

```bash
git clone https://github.com/kortix-ai/suna.git
cd suna
```

2. **Run the setup wizard**:

```bash
python setup.py
```

3. **Start or stop the containers**:

```bash
python start.py
```

### Manual Setup

See the [Self-Hosting Guide](./docs/SELF-HOSTING.md) for detailed manual setup instructions.

The wizard will guide you through all necessary steps to get your Suna instance up and running. For detailed instructions, troubleshooting tips, and advanced configuration options, see the [Self-Hosting Guide](./SELF-HOSTING.md).

## Contributing

We welcome contributions from the community! Please see our [Contributing Guide](./CONTRIBUTING.md) for more details.

## Acknowledgements

### Main Contributors

- [Adam Cohen Hillel](https://x.com/adamcohenhillel)
- [Dat-lequoc](https://x.com/datlqqq)
- [Marko Kraemer](https://twitter.com/markokraemer)

### Technologies

- [Daytona](https://daytona.io/) - Secure agent execution environment
- [Supabase](https://supabase.com/) - Database and authentication
- [Playwright](https://playwright.dev/) - Browser automation
- [OpenAI](https://openai.com/) - LLM provider
- [Anthropic](https://www.anthropic.com/) - LLM provider
- [Tavily](https://tavily.com/) - Search capabilities
- [Firecrawl](https://firecrawl.dev/) - Web scraping capabilities
- [RapidAPI](https://rapidapi.com/) - API services

## License

Kortix Suna is licensed under the Apache License, Version 2.0. See [LICENSE](./LICENSE) for the full license text.<|MERGE_RESOLUTION|>--- conflicted
+++ resolved
@@ -38,12 +38,8 @@
 
 ### Backend API
 
-<<<<<<< HEAD
-Python/FastAPI service that handles REST endpoints, thread management, and LLM integration with Anthropic and others via LiteLLM. It also exposes a `/metrics` endpoint for Prometheus scraping.
-=======
 Python/FastAPI service that handles REST endpoints, thread management, and LLM integration with Anthropic, and others via LiteLLM.
 Prometheus metrics are exposed at `/metrics` for observability.
->>>>>>> ceca7495
 
 ### Frontend
 

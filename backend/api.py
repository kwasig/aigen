--- conflicted
+++ resolved
@@ -12,9 +12,6 @@
 import uuid
 import time
 from collections import OrderedDict
-<<<<<<< HEAD
-from prometheus_client import Counter, Histogram, generate_latest, CONTENT_TYPE_LATEST
-=======
 from prometheus_client import (
     Counter,
     Histogram,
@@ -22,7 +19,6 @@
     generate_latest,
     CONTENT_TYPE_LATEST,
 )
->>>>>>> 6a8e40c2
 
 # Import the agent API module
 from agent import api as agent_api
@@ -38,29 +34,20 @@
 instance_id = "single"
 
 # Prometheus metrics for observability
-<<<<<<< HEAD
-=======
 # Use a dedicated registry to avoid duplicate metric registration when the app
 # is loaded multiple times (e.g. in multiprocessing scenarios).
 METRICS_REGISTRY = CollectorRegistry()
->>>>>>> 6a8e40c2
 REQUEST_COUNT = Counter(
     "api_request_total",
     "Total API requests",
     ["method", "endpoint", "http_status"],
-<<<<<<< HEAD
-=======
     registry=METRICS_REGISTRY,
->>>>>>> 6a8e40c2
 )
 REQUEST_LATENCY = Histogram(
     "api_request_latency_seconds",
     "API request latency",
     ["method", "endpoint"],
-<<<<<<< HEAD
-=======
     registry=METRICS_REGISTRY,
->>>>>>> 6a8e40c2
 )
 
 # Rate limiter state
@@ -190,11 +177,7 @@
 @app.get("/metrics")
 async def metrics():
     """Expose Prometheus metrics."""
-<<<<<<< HEAD
-    data = generate_latest()
-=======
     data = generate_latest(METRICS_REGISTRY)
->>>>>>> 6a8e40c2
     return Response(content=data, media_type=CONTENT_TYPE_LATEST)
 
 if __name__ == "__main__":

from fastapi import FastAPI, Request
from fastapi.middleware.cors import CORSMiddleware
from fastapi.responses import JSONResponse, Response
from contextlib import asynccontextmanager
from agentpress.thread_manager import ThreadManager
from services.supabase import DBConnection
from datetime import datetime, timezone
from dotenv import load_dotenv
from utils.config import config, EnvMode
import asyncio
from utils.logger import logger
import uuid
import time
from collections import OrderedDict
<<<<<<< HEAD
from prometheus_client import (
    Counter,
    Histogram,
    CollectorRegistry,
    generate_latest,
    CONTENT_TYPE_LATEST,
)
=======
from prometheus_client import generate_latest, CONTENT_TYPE_LATEST
from utils.metrics import REQUEST_COUNT, REQUEST_LATENCY, registry as METRICS_REGISTRY
>>>>>>> ceca7495

# Import the agent API module
from agent import api as agent_api
from sandbox import api as sandbox_api
from services import billing as billing_api

# Load environment variables (these will be available through config)
load_dotenv()

# Initialize managers
db = DBConnection()
thread_manager = None
instance_id = "single"

# Prometheus metrics for observability
# Use a dedicated registry to avoid duplicate metric registration when the app
# is loaded multiple times (e.g. in multiprocessing scenarios).
METRICS_REGISTRY = CollectorRegistry()
REQUEST_COUNT = Counter(
    "api_request_total",
    "Total API requests",
    ["method", "endpoint", "http_status"],
    registry=METRICS_REGISTRY,
)
REQUEST_LATENCY = Histogram(
    "api_request_latency_seconds",
    "API request latency",
    ["method", "endpoint"],
    registry=METRICS_REGISTRY,
)

# Rate limiter state
ip_tracker = OrderedDict()
MAX_CONCURRENT_IPS = 25

@asynccontextmanager
async def lifespan(app: FastAPI):
    # Startup
    global thread_manager
    logger.info(f"Starting up FastAPI application with instance ID: {instance_id} in {config.ENV_MODE.value} mode")
    
    try:
        # Initialize database
        await db.initialize()
        thread_manager = ThreadManager()
        
        # Initialize the agent API with shared resources
        agent_api.initialize(
            thread_manager,
            db,
            instance_id
        )
        
        # Initialize the sandbox API with shared resources
        sandbox_api.initialize(db)
        
        # Initialize Redis connection
        from services import redis
        try:
            await redis.initialize_async()
            logger.info("Redis connection initialized successfully")
        except Exception as e:
            logger.error(f"Failed to initialize Redis connection: {e}")
            # Continue without Redis - the application will handle Redis failures gracefully
        
        # Start background tasks
        # asyncio.create_task(agent_api.restore_running_agent_runs())
        
        yield
        
        # Clean up agent resources
        logger.info("Cleaning up agent resources")
        await agent_api.cleanup()
        
        # Clean up Redis connection
        try:
            logger.info("Closing Redis connection")
            await redis.close()
            logger.info("Redis connection closed successfully")
        except Exception as e:
            logger.error(f"Error closing Redis connection: {e}")
        
        # Clean up database connection
        logger.info("Disconnecting from database")
        await db.disconnect()
    except Exception as e:
        logger.error(f"Error during application startup: {e}")
        raise

app = FastAPI(lifespan=lifespan)

@app.middleware("http")
async def log_requests_middleware(request: Request, call_next):
    start_time = time.time()
    client_ip = request.client.host
    method = request.method
    url = str(request.url)
    path = request.url.path
    query_params = str(request.query_params)
    
    # Log the incoming request
    logger.info(f"Request started: {method} {path} from {client_ip} | Query: {query_params}")

    try:
        response = await call_next(request)
        process_time = time.time() - start_time
        REQUEST_LATENCY.labels(method, path).observe(process_time)
        REQUEST_COUNT.labels(method, path, response.status_code).inc()
        logger.debug(f"Request completed: {method} {path} | Status: {response.status_code} | Time: {process_time:.2f}s")
        return response
    except Exception as e:
        process_time = time.time() - start_time
        REQUEST_LATENCY.labels(method, path).observe(process_time)
        REQUEST_COUNT.labels(method, path, 500).inc()
        logger.error(f"Request failed: {method} {path} | Error: {str(e)} | Time: {process_time:.2f}s")
        raise

# Define allowed origins based on environment
allowed_origins = ["https://www.suna.so", "https://suna.so", "https://staging.suna.so", "http://localhost:3000"]

# Add staging-specific origins
if config.ENV_MODE == EnvMode.STAGING:
    allowed_origins.append("http://localhost:3000")
    
# Add local-specific origins
if config.ENV_MODE == EnvMode.LOCAL:
    allowed_origins.append("http://localhost:3000")

app.add_middleware(
    CORSMiddleware,
    allow_origins=allowed_origins,
    allow_credentials=True,
    allow_methods=["GET", "POST", "PUT", "DELETE", "OPTIONS"],
    allow_headers=["Content-Type", "Authorization"],
)

# Include the agent router with a prefix
app.include_router(agent_api.router, prefix="/api")

# Include the sandbox router with a prefix
app.include_router(sandbox_api.router, prefix="/api")

# Include the billing router with a prefix
app.include_router(billing_api.router, prefix="/api")

@app.get("/api/health")
async def health_check():
    """Health check endpoint to verify API is working."""
    logger.info("Health check endpoint called")
    return {
        "status": "ok", 
        "timestamp": datetime.now(timezone.utc).isoformat(),
        "instance_id": instance_id
    }

@app.get("/metrics")
async def metrics():
    """Expose Prometheus metrics."""
    data = generate_latest(METRICS_REGISTRY)
    return Response(content=data, media_type=CONTENT_TYPE_LATEST)

if __name__ == "__main__":
    import uvicorn
    
    workers = 2
    
    logger.info(f"Starting server on 0.0.0.0:8000 with {workers} workers")
    uvicorn.run(
        "api:app", 
        host="0.0.0.0", 
        port=8000,
        workers=workers,
        # reload=True
    )<|MERGE_RESOLUTION|>--- conflicted
+++ resolved
@@ -12,18 +12,8 @@
 import uuid
 import time
 from collections import OrderedDict
-<<<<<<< HEAD
-from prometheus_client import (
-    Counter,
-    Histogram,
-    CollectorRegistry,
-    generate_latest,
-    CONTENT_TYPE_LATEST,
-)
-=======
 from prometheus_client import generate_latest, CONTENT_TYPE_LATEST
 from utils.metrics import REQUEST_COUNT, REQUEST_LATENCY, registry as METRICS_REGISTRY
->>>>>>> ceca7495
 
 # Import the agent API module
 from agent import api as agent_api

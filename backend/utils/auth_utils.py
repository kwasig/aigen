--- conflicted
+++ resolved
@@ -170,16 +170,10 @@
     Raises:
         HTTPException: If the user doesn't have access to the thread
     """
-<<<<<<< HEAD
-    cache_key = f"{thread_id}:{user_id}"
-    cached = _thread_access_cache.get(cache_key)
-    if cached and (time.time() - cached) < THREAD_ACCESS_TTL:
-=======
     # Check cache first to avoid repeated database queries
     cache_key = (user_id, thread_id)
     expiry = _thread_access_cache.get(cache_key)
     if expiry and expiry > time.time():
->>>>>>> 3170f795
         return True
 
     # Query the thread to get account information
@@ -196,11 +190,7 @@
         project_result = await client.table('projects').select('is_public').eq('project_id', project_id).execute()
         if project_result.data and len(project_result.data) > 0:
             if project_result.data[0].get('is_public'):
-<<<<<<< HEAD
-                _thread_access_cache[cache_key] = time.time()
-=======
                 _thread_access_cache[cache_key] = time.time() + _THREAD_ACCESS_CACHE_TTL
->>>>>>> 3170f795
                 return True
         
     account_id = thread_data.get('account_id')
@@ -208,11 +198,7 @@
     if account_id:
         account_user_result = await client.schema('basejump').from_('account_user').select('account_role').eq('user_id', user_id).eq('account_id', account_id).execute()
         if account_user_result.data and len(account_user_result.data) > 0:
-<<<<<<< HEAD
-            _thread_access_cache[cache_key] = time.time()
-=======
             _thread_access_cache[cache_key] = time.time() + _THREAD_ACCESS_CACHE_TTL
->>>>>>> 3170f795
             return True
     raise HTTPException(status_code=403, detail="Not authorized to access this thread")
 

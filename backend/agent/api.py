--- conflicted
+++ resolved
@@ -1046,11 +1046,7 @@
 
         # 3. Create Sandbox
         sandbox_pass = str(uuid.uuid4())
-<<<<<<< HEAD
         sandbox = await create_sandbox(sandbox_pass, project_id)
-=======
-        sandbox = await asyncio.to_thread(create_sandbox, sandbox_pass, project_id)
->>>>>>> 7e244b80
         sandbox_id = sandbox.id
         logger.info(f"Created new sandbox {sandbox_id} for project {project_id}")
 

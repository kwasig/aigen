--- conflicted
+++ resolved
@@ -247,26 +247,6 @@
             
             logging.info(f"Processing {len(url_list)} URLs: {url_list}")
             
-<<<<<<< HEAD
-            # Process each URL concurrently for faster results
-            async def scrape_task(target_url: str):
-                try:
-                    # Add protocol if missing
-                    if not (target_url.startswith('http://') or target_url.startswith('https://')):
-                        target_url = 'https://' + target_url
-                        logging.info(f"Added https:// protocol to URL: {target_url}")
-
-                    return await self._scrape_single_url(target_url)
-                except Exception as e:
-                    logging.error(f"Error processing URL {target_url}: {str(e)}")
-                    return {
-                        "url": target_url,
-                        "success": False,
-                        "error": str(e)
-                    }
-
-            results = await asyncio.gather(*(scrape_task(u) for u in url_list))
-=======
             # Process URLs concurrently for better performance
             tasks = []
             for url in url_list:
@@ -289,7 +269,6 @@
                     })
                 else:
                     results.append(resp)
->>>>>>> 3170f795
             
             # Summarize results
             successful = sum(1 for r in results if r.get("success", False))

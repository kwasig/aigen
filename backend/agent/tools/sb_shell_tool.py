--- conflicted
+++ resolved
@@ -146,11 +146,7 @@
                 # For blocking execution, wait and capture output
                 start_time = time.time()
                 while (time.time() - start_time) < timeout:
-<<<<<<< HEAD
-                    # Wait a bit before checking
-=======
                     # Wait a bit before checking without blocking the event loop
->>>>>>> 3170f795
                     await asyncio.sleep(2)
                     
                     # Check if session still exists (command might have exited)

--- conflicted
+++ resolved
@@ -125,19 +125,49 @@
         temp_message_content_list = [] # List to hold text/image blocks
 
         if config.ENABLE_BROWSER_TOOL:
-<<<<<<< HEAD
-            # Get the latest browser_state message only when the browser tool is enabled
-            latest_browser_state_msg = await client.table('messages').select('*').eq('thread_id', thread_id).eq('type', 'browser_state').order('created_at', desc=True).limit(1).execute()
-            if latest_browser_state_msg.data and len(latest_browser_state_msg.data) > 0:
-                try:
-                    browser_content = json.loads(latest_browser_state_msg.data[0]["content"])
-                    screenshot_base64 = browser_content.get("screenshot_base64")
-                    screenshot_url = browser_content.get("screenshot_url")
-
-                    # Create a copy of the browser state without screenshot data
-                    browser_state_text = browser_content.copy()
-                    browser_state_text.pop('screenshot_base64', None)
-                    browser_state_text.pop('screenshot_url', None)
+            browser_task = client.table('messages').select('*').eq('thread_id', thread_id).eq('type', 'browser_state').order('created_at', desc=True).limit(1).execute()
+        else:
+            browser_task = asyncio.sleep(0, result=None)
+
+        image_task = client.table('messages').select('*').eq('thread_id', thread_id).eq('type', 'image_context').order('created_at', desc=True).limit(1).execute()
+
+        latest_browser_state_msg, latest_image_context_msg = await asyncio.gather(browser_task, image_task)
+
+        if config.ENABLE_BROWSER_TOOL and latest_browser_state_msg and latest_browser_state_msg.data and len(latest_browser_state_msg.data) > 0:
+            try:
+                browser_content = json.loads(latest_browser_state_msg.data[0]["content"])
+                screenshot_base64 = browser_content.get("screenshot_base64")
+                screenshot_url = browser_content.get("screenshot_url")
+
+                # Create a copy of the browser state without screenshot data
+                browser_state_text = browser_content.copy()
+                browser_state_text.pop('screenshot_base64', None)
+                browser_state_text.pop('screenshot_url', None)
+
+                if browser_state_text:
+                    temp_message_content_list.append({
+                        "type": "text",
+                        "text": f"The following is the current state of the browser:\n{json.dumps(browser_state_text, indent=2)}"
+                    })
+
+                # Prioritize screenshot_url if available
+                if screenshot_url:
+                    temp_message_content_list.append({
+                        "type": "image_url",
+                        "image_url": {
+                            "url": screenshot_url,
+                        }
+                    })
+                elif screenshot_base64:
+                    # Fallback to base64 if URL not available
+                    temp_message_content_list.append({
+                        "type": "image_url",
+                        "image_url": {
+                            "url": f"data:image/jpeg;base64,{screenshot_base64}",
+                        }
+                    })
+                else:
+                    logger.warning("Browser state found but no screenshot data.")
 
                     if browser_state_text:
                         temp_message_content_list.append({
@@ -166,54 +196,6 @@
 
                 except Exception as e:
                     logger.error(f"Error parsing browser state: {e}")
-=======
-            browser_task = client.table('messages').select('*').eq('thread_id', thread_id).eq('type', 'browser_state').order('created_at', desc=True).limit(1).execute()
-        else:
-            browser_task = asyncio.sleep(0, result=None)
-
-        image_task = client.table('messages').select('*').eq('thread_id', thread_id).eq('type', 'image_context').order('created_at', desc=True).limit(1).execute()
-
-        latest_browser_state_msg, latest_image_context_msg = await asyncio.gather(browser_task, image_task)
-
-        if config.ENABLE_BROWSER_TOOL and latest_browser_state_msg and latest_browser_state_msg.data and len(latest_browser_state_msg.data) > 0:
-            try:
-                browser_content = json.loads(latest_browser_state_msg.data[0]["content"])
-                screenshot_base64 = browser_content.get("screenshot_base64")
-                screenshot_url = browser_content.get("screenshot_url")
-
-                # Create a copy of the browser state without screenshot data
-                browser_state_text = browser_content.copy()
-                browser_state_text.pop('screenshot_base64', None)
-                browser_state_text.pop('screenshot_url', None)
-
-                if browser_state_text:
-                    temp_message_content_list.append({
-                        "type": "text",
-                        "text": f"The following is the current state of the browser:\n{json.dumps(browser_state_text, indent=2)}"
-                    })
-
-                # Prioritize screenshot_url if available
-                if screenshot_url:
-                    temp_message_content_list.append({
-                        "type": "image_url",
-                        "image_url": {
-                            "url": screenshot_url,
-                        }
-                    })
-                elif screenshot_base64:
-                    # Fallback to base64 if URL not available
-                    temp_message_content_list.append({
-                        "type": "image_url",
-                        "image_url": {
-                            "url": f"data:image/jpeg;base64,{screenshot_base64}",
-                        }
-                    })
-                else:
-                    logger.warning("Browser state found but no screenshot data.")
-
-            except Exception as e:
-                logger.error(f"Error parsing browser state: {e}")
->>>>>>> ceca7495
 
         if latest_image_context_msg and latest_image_context_msg.data and len(latest_image_context_msg.data) > 0:
             try:
